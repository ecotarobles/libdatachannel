--- conflicted
+++ resolved
@@ -32,304 +32,9 @@
 
 namespace rtc {
 
-<<<<<<< HEAD
 rtc::message_ptr RtcpReceivingSession::outgoing(rtc::message_ptr ptr) {
     return ptr;
 }
-=======
-#pragma pack(push, 1)
-
-struct RTP {
-private:
-	uint8_t _first;
-	uint8_t _payloadType;
-	uint16_t _seqNumber;
-	uint32_t _timestamp;
-
-public:
-	SSRC ssrc;
-	SSRC csrc[16];
-
-	inline uint8_t version() const { return _first >> 6; }
-	inline bool padding() const { return (_first >> 5) & 0x01; }
-	inline uint8_t csrcCount() const { return _first & 0x0F; }
-	inline uint8_t payloadType() const { return _payloadType; }
-	inline uint16_t seqNumber() const { return ntohs(_seqNumber); }
-	inline uint32_t timestamp() const { return ntohl(_timestamp); }
-};
-
-struct RTCP_ReportBlock {
-	SSRC ssrc;
-
-private:
-	uint32_t _fractionLostAndPacketsLost; // fraction lost is 8-bit, packets lost is 24-bit
-	uint16_t _seqNoCycles;
-	uint16_t _highestSeqNo;
-	uint32_t _jitter;
-	uint32_t _lastReport;
-	uint32_t _delaySinceLastReport;
-
-public:
-	inline void preparePacket(SSRC ssrc_, [[maybe_unused]] unsigned int packetsLost,
-	                          [[maybe_unused]] unsigned int totalPackets, uint16_t highestSeqNo,
-	                          uint16_t seqNoCycles, uint32_t jitter, uint64_t lastSR_NTP,
-	                          uint64_t lastSR_DELAY) {
-		setSeqNo(highestSeqNo, seqNoCycles);
-		setJitter(jitter);
-		setSSRC(ssrc_);
-
-		// Middle 32 bits of NTP Timestamp
-		// _lastReport = lastSR_NTP >> 16u;
-		setNTPOfSR(uint32_t(lastSR_NTP));
-		setDelaySinceSR(uint32_t(lastSR_DELAY));
-
-		// The delay, expressed in units of 1/65536 seconds
-		// _delaySinceLastReport = lastSR_DELAY;
-	}
-
-	inline void setSSRC(SSRC ssrc_) { ssrc = htonl(ssrc_); }
-	inline SSRC getSSRC() const { return ntohl(ssrc); }
-
-	inline void setPacketsLost([[maybe_unused]] unsigned int packetsLost,
-	                           [[maybe_unused]] unsigned int totalPackets) {
-		// TODO Implement loss percentages.
-		_fractionLostAndPacketsLost = 0;
-	}
-	inline unsigned int getLossPercentage() const {
-		// TODO Implement loss percentages.
-		return 0;
-	}
-	inline unsigned int getPacketLostCount() const {
-		// TODO Implement total packets lost.
-		return 0;
-	}
-
-	inline uint16_t seqNoCycles() const { return ntohs(_seqNoCycles); }
-	inline uint16_t highestSeqNo() const { return ntohs(_highestSeqNo); }
-	inline uint32_t jitter() const { return ntohl(_jitter); }
-
-	inline void setSeqNo(uint16_t highestSeqNo, uint16_t seqNoCycles) {
-		_highestSeqNo = htons(highestSeqNo);
-		_seqNoCycles = htons(seqNoCycles);
-	}
-
-	inline void setJitter(uint32_t jitter) { _jitter = htonl(jitter); }
-
-	inline void setNTPOfSR(uint32_t ntp) { _lastReport = htonl(ntp >> 16u); }
-	inline uint32_t getNTPOfSR() const { return ntohl(_lastReport) << 16u; }
-
-	inline void setDelaySinceSR(uint32_t sr) {
-		// The delay, expressed in units of 1/65536 seconds
-		_delaySinceLastReport = htonl(sr);
-	}
-	inline uint32_t getDelaySinceSR() const { return ntohl(_delaySinceLastReport); }
-
-	inline void log() const {
-		PLOG_DEBUG << "RTCP report block: "
-		           << "ssrc="
-		           << ntohl(ssrc)
-		           // TODO: Implement these reports
-		           //	<< ", fractionLost=" << fractionLost
-		           //	<< ", packetsLost=" << packetsLost
-		           << ", highestSeqNo=" << highestSeqNo() << ", seqNoCycles=" << seqNoCycles()
-		           << ", jitter=" << jitter() << ", lastSR=" << getNTPOfSR()
-		           << ", lastSRDelay=" << getDelaySinceSR();
-	}
-};
-
-struct RTCP_HEADER {
-private:
-	uint8_t _first;
-	uint8_t _payloadType;
-	uint16_t _length;
-
-public:
-	inline uint8_t version() const { return _first >> 6; }
-	inline bool padding() const { return (_first >> 5) & 0x01; }
-	inline uint8_t reportCount() const { return _first & 0x0F; }
-	inline uint8_t payloadType() const { return _payloadType; }
-	inline uint16_t length() const { return ntohs(_length); }
-
-	inline void setPayloadType(uint8_t type) { _payloadType = type; }
-	inline void setReportCount(uint8_t count) { _first = (_first & 0xF0) | (count & 0x0F); }
-	inline void setLength(uint16_t length) { _length = htons(length); }
-
-	inline void prepareHeader(uint8_t payloadType, uint8_t reportCount, uint16_t length) {
-		_first = 0x02 << 6; // version 2, no padding
-		setReportCount(reportCount);
-		setPayloadType(payloadType);
-		setLength(length);
-	}
-
-	inline void log() const {
-		PLOG_DEBUG << "RTCP header: "
-		           << "version=" << unsigned(version()) << ", padding=" << padding()
-		           << ", reportCount=" << unsigned(reportCount())
-		           << ", payloadType=" << unsigned(payloadType()) << ", length=" << length();
-	}
-};
-
-struct RTCP_SR {
-	RTCP_HEADER header;
-	SSRC senderSsrc;
-
-private:
-	uint64_t _ntpTimestamp;
-	uint32_t _rtpTimestamp;
-	uint32_t _packetCount;
-	uint32_t _octetCount;
-
-	RTCP_ReportBlock _reportBlocks;
-
-public:
-	inline void preparePacket(SSRC senderSsrc_, uint8_t reportCount) {
-		unsigned int length =
-		    ((sizeof(header) + 24 + reportCount * sizeof(RTCP_ReportBlock)) / 4) - 1;
-		header.prepareHeader(200, reportCount, uint16_t(length));
-		senderSsrc = htonl(senderSsrc_);
-	}
-
-	inline RTCP_ReportBlock *getReportBlock(int num) { return &_reportBlocks + num; }
-	inline const RTCP_ReportBlock *getReportBlock(int num) const { return &_reportBlocks + num; }
-
-	[[nodiscard]] inline size_t getSize() const {
-		// "length" in packet is one less than the number of 32 bit words in the packet.
-		return sizeof(uint32_t) * (1 + size_t(header.length()));
-	}
-
-	inline uint32_t ntpTimestamp() const { return ntohll(_ntpTimestamp); }
-	inline uint32_t rtpTimestamp() const { return ntohl(_rtpTimestamp); }
-	inline uint32_t packetCount() const { return ntohl(_packetCount); }
-	inline uint32_t octetCount() const { return ntohl(_octetCount); }
-
-	inline void setNtpTimestamp(uint32_t ts) { _ntpTimestamp = htonll(ts); }
-	inline void setRtpTimestamp(uint32_t ts) { _rtpTimestamp = htonl(ts); }
-
-	inline void log() const {
-		header.log();
-		PLOG_DEBUG << "RTCP SR: "
-		           << " SSRC=" << ntohl(senderSsrc) << ", NTP_TS=" << ntpTimestamp()
-		           << ", RTP_TS=" << rtpTimestamp() << ", packetCount=" << packetCount()
-		           << ", octetCount=" << octetCount();
-
-		for (unsigned i = 0; i < unsigned(header.reportCount()); i++) {
-			getReportBlock(i)->log();
-		}
-	}
-};
-
-struct RTCP_RR {
-	RTCP_HEADER header;
-	SSRC senderSsrc;
-
-private:
-	RTCP_ReportBlock _reportBlocks;
-
-public:
-	inline RTCP_ReportBlock *getReportBlock(int num) { return &_reportBlocks + num; }
-	inline const RTCP_ReportBlock *getReportBlock(int num) const { return &_reportBlocks + num; }
-
-	inline SSRC getSenderSSRC() const { return ntohl(senderSsrc); }
-	inline void setSenderSSRC(SSRC ssrc) { senderSsrc = htonl(ssrc); }
-
-	[[nodiscard]] inline size_t getSize() const {
-		// "length" in packet is one less than the number of 32 bit words in the packet.
-		return sizeof(uint32_t) * (1 + size_t(header.length()));
-	}
-
-	inline void preparePacket(SSRC ssrc, uint8_t reportCount) {
-		// "length" in packet is one less than the number of 32 bit words in the packet.
-		size_t length = (sizeWithReportBlocks(reportCount) / 4) - 1;
-		header.prepareHeader(201, reportCount, uint16_t(length));
-		senderSsrc = htonl(ssrc);
-	}
-
-	inline static size_t sizeWithReportBlocks(uint8_t reportCount) {
-		return sizeof(header) + 4 + size_t(reportCount) * sizeof(RTCP_ReportBlock);
-	}
-
-	inline void log() const {
-		header.log();
-		PLOG_DEBUG << "RTCP RR: "
-		           << " SSRC=" << ntohl(senderSsrc);
-
-		for (unsigned i = 0; i < unsigned(header.reportCount()); i++) {
-			getReportBlock(i)->log();
-		}
-	}
-};
-
-struct RTCP_REMB {
-	RTCP_HEADER header;
-	SSRC senderSsrc;
-	SSRC mediaSourceSSRC;
-
-	// Unique identifier
-	const char id[4] = {'R', 'E', 'M', 'B'};
-
-	// Num SSRC, Br Exp, Br Mantissa (bit mask)
-	uint32_t bitrate;
-
-	SSRC ssrc[1];
-
-	[[nodiscard]] inline size_t getSize() const {
-		// "length" in packet is one less than the number of 32 bit words in the packet.
-		return sizeof(uint32_t) * (1 + size_t(header.length()));
-	}
-
-	inline void preparePacket(SSRC senderSsrc_, unsigned int numSSRC, unsigned int br) {
-		// Report Count becomes the format here.
-		header.prepareHeader(206, 15, 0);
-
-		// Always zero.
-		mediaSourceSSRC = 0;
-
-		senderSsrc = htonl(senderSsrc_);
-		setBitrate(numSSRC, br);
-	}
-
-	inline void setBitrate(unsigned int numSSRC, unsigned int br) {
-		unsigned int exp = 0;
-		while (br > pow(2, 18) - 1) {
-			exp++;
-			br /= 2;
-		}
-
-		// "length" in packet is one less than the number of 32 bit words in the packet.
-		header.setLength(uint16_t(((sizeof(header) + 4 * 2 + 4 + 4) / 4) - 1 + numSSRC));
-
-		bitrate = htonl((numSSRC << (32u - 8u)) | (exp << (32u - 8u - 6u)) | br);
-	}
-
-	// TODO Make this work
-	//	  uint64_t getBitrate() const{
-	//		  uint32_t ntohed = ntohl(bitrate);
-	//		  uint64_t bitrate = ntohed & (unsigned int)(pow(2, 18)-1);
-	//		  unsigned int exp = ntohed & ((unsigned int)( (pow(2, 6)-1)) << (32u-8u-6u));
-	//		  return bitrate * pow(2,exp);
-	//	  }
-	//
-	//	  uint8_t getNumSSRCS() const {
-	//		  return ntohl(bitrate) & (((unsigned int) pow(2,8)-1) << (32u-8u));
-	//	  }
-
-	inline void setSSRC(uint8_t iterator, SSRC ssrc_) { ssrc[iterator] = htonl(ssrc_); }
-
-	inline void log() const {
-		header.log();
-		PLOG_DEBUG << "RTCP REMB: "
-		           << " SSRC=" << ntohl(senderSsrc);
-	}
-
-	static unsigned int sizeWithSSRCs(int numSSRC) {
-		return (sizeof(header) + 4 * 2 + 4 + 4) + sizeof(SSRC) * numSSRC;
-	}
-};
-
-#pragma pack(pop)
-
-void RtcpSession::onOutgoing(std::function<void(rtc::message_ptr)> cb) { mTxCallback = cb; }
->>>>>>> 5e876a46
 
 rtc::message_ptr RtcpReceivingSession::incoming(rtc::message_ptr ptr) {
 	if (ptr->type == rtc::Message::Type::Binary) {
