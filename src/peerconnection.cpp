/**
 * Copyright (c) 2019 Paul-Louis Ageneau
 *
 * This library is free software; you can redistribute it and/or
 * modify it under the terms of the GNU Lesser General Public
 * License as published by the Free Software Foundation; either
 * version 2.1 of the License, or (at your option) any later version.
 *
 * This library is distributed in the hope that it will be useful,
 * but WITHOUT ANY WARRANTY; without even the implied warranty of
 * MERCHANTABILITY or FITNESS FOR A PARTICULAR PURPOSE.  See the GNU
 * Lesser General Public License for more details.
 *
 * You should have received a copy of the GNU Lesser General Public
 * License along with this library; if not, write to the Free Software
 * Foundation, Inc., 51 Franklin Street, Fifth Floor, Boston, MA 02110-1301 USA
 */

#include "peerconnection.hpp"
#include "certificate.hpp"
#include "dtlstransport.hpp"
#include "icetransport.hpp"
#include "include.hpp"
#include "sctptransport.hpp"

#if RTC_ENABLE_MEDIA
#include "dtlssrtptransport.hpp"
#endif

#include <thread>

namespace rtc {

using namespace std::placeholders;

using std::shared_ptr;
using std::weak_ptr;

PeerConnection::PeerConnection() : PeerConnection(Configuration()) {}

PeerConnection::PeerConnection(const Configuration &config)
    : mConfig(config), mCertificate(make_certificate("libdatachannel")), mState(State::New),
      mGatheringState(GatheringState::New) {
	PLOG_VERBOSE << "Creating PeerConnection";
}

PeerConnection::~PeerConnection() {
	close();
	PLOG_VERBOSE << "Destroying PeerConnection";
}

void PeerConnection::close() {
	PLOG_VERBOSE << "Closing PeerConnection";
	closeDataChannels();
	closeTransports();
}

const Configuration *PeerConnection::config() const { return &mConfig; }

PeerConnection::State PeerConnection::state() const { return mState; }

PeerConnection::GatheringState PeerConnection::gatheringState() const { return mGatheringState; }

std::optional<Description> PeerConnection::localDescription() const {
	std::lock_guard lock(mLocalDescriptionMutex);
	return mLocalDescription;
}

std::optional<Description> PeerConnection::remoteDescription() const {
	std::lock_guard lock(mRemoteDescriptionMutex);
	return mRemoteDescription;
}

void PeerConnection::setLocalDescription(Description description) {
	if (auto iceTransport = std::atomic_load(&mIceTransport)) {
		throw std::logic_error("Local description is already set");
	} else {
		// RFC 5763: The endpoint that is the offerer MUST use the setup attribute value of
		// setup:actpass.
		// See https://tools.ietf.org/html/rfc5763#section-5
		iceTransport = initIceTransport(Description::Role::ActPass);
		Description localDescription = iceTransport->getLocalDescription(Description::Type::Offer);
		localDescription.addMedia(description);
		processLocalDescription(localDescription);
		iceTransport->gatherLocalCandidates();
	}
}

void PeerConnection::setRemoteDescription(Description description) {
	description.hintType(localDescription() ? Description::Type::Answer : Description::Type::Offer);
	auto remoteCandidates = description.extractCandidates();

	std::lock_guard lock(mRemoteDescriptionMutex);
	mRemoteDescription.emplace(std::move(description));

	auto iceTransport = std::atomic_load(&mIceTransport);
	if (!iceTransport)
		iceTransport = initIceTransport(Description::Role::ActPass);

	iceTransport->setRemoteDescription(*mRemoteDescription);

	if (mRemoteDescription->type() == Description::Type::Offer) {
		// This is an offer and we are the answerer.
		Description localDescription = iceTransport->getLocalDescription(Description::Type::Answer);
		localDescription.addMedia(description); // blindly accept media
		processLocalDescription(localDescription);
		iceTransport->gatherLocalCandidates();
	} else {
		// This is an answer and we are the offerer.
		auto sctpTransport = std::atomic_load(&mSctpTransport);
		if (!sctpTransport && iceTransport->role() == Description::Role::Active) {
			// Since we assumed passive role during DataChannel creation, we need to shift the
			// stream numbers by one to shift them from odd to even.
			std::unique_lock lock(mDataChannelsMutex); // we are going to swap the container
			decltype(mDataChannels) newDataChannels;
			auto it = mDataChannels.begin();
			while (it != mDataChannels.end()) {
				auto channel = it->second.lock();
				if (channel->stream() % 2 == 1)
					channel->mStream -= 1;
				newDataChannels.emplace(channel->stream(), channel);
				++it;
			}
			std::swap(mDataChannels, newDataChannels);
		}
	}

	for (const auto &candidate : remoteCandidates)
		addRemoteCandidate(candidate);
}

void PeerConnection::addRemoteCandidate(Candidate candidate) {
	std::lock_guard lock(mRemoteDescriptionMutex);

	auto iceTransport = std::atomic_load(&mIceTransport);
	if (!mRemoteDescription || !iceTransport)
		throw std::logic_error("Remote candidate set without remote description");

	mRemoteDescription->addCandidate(candidate);

	if (candidate.resolve(Candidate::ResolveMode::Simple)) {
		iceTransport->addRemoteCandidate(candidate);
	} else {
		// OK, we might need a lookup, do it asynchronously
		weak_ptr<IceTransport> weakIceTransport{iceTransport};
		std::thread t([weakIceTransport, candidate]() mutable {
			if (candidate.resolve(Candidate::ResolveMode::Lookup))
				if (auto iceTransport = weakIceTransport.lock())
					iceTransport->addRemoteCandidate(candidate);
		});
		t.detach();
	}
}

std::optional<string> PeerConnection::localAddress() const {
	auto iceTransport = std::atomic_load(&mIceTransport);
	return iceTransport ? iceTransport->getLocalAddress() : nullopt;
}

std::optional<string> PeerConnection::remoteAddress() const {
	auto iceTransport = std::atomic_load(&mIceTransport);
	return iceTransport ? iceTransport->getRemoteAddress() : nullopt;
}

shared_ptr<DataChannel> PeerConnection::createDataChannel(const string &label,
                                                          const string &protocol,
                                                          const Reliability &reliability) {
	// RFC 5763: The answerer MUST use either a setup attribute value of setup:active or
	// setup:passive. [...] Thus, setup:active is RECOMMENDED.
	// See https://tools.ietf.org/html/rfc5763#section-5
	// Therefore, we assume passive role when we are the offerer.
	auto iceTransport = std::atomic_load(&mIceTransport);
	auto role = iceTransport ? iceTransport->role() : Description::Role::Passive;

	auto channel = emplaceDataChannel(role, label, protocol, reliability);

	if (!iceTransport) {
		// RFC 5763: The endpoint that is the offerer MUST use the setup attribute value of
		// setup:actpass.
		// See https://tools.ietf.org/html/rfc5763#section-5
		iceTransport = initIceTransport(Description::Role::ActPass);
		processLocalDescription(iceTransport->getLocalDescription(Description::Type::Offer));
		iceTransport->gatherLocalCandidates();
	} else {
		if (auto transport = std::atomic_load(&mSctpTransport))
			if (transport->state() == SctpTransport::State::Connected)
				channel->open(transport);
	}
	return channel;
}

void PeerConnection::onDataChannel(
    std::function<void(shared_ptr<DataChannel> dataChannel)> callback) {
	mDataChannelCallback = callback;
}

void PeerConnection::onLocalDescription(
    std::function<void(const Description &description)> callback) {
	mLocalDescriptionCallback = callback;
}

void PeerConnection::onLocalCandidate(std::function<void(const Candidate &candidate)> callback) {
	mLocalCandidateCallback = callback;
}

void PeerConnection::onStateChange(std::function<void(State state)> callback) {
	mStateChangeCallback = callback;
}

void PeerConnection::onGatheringStateChange(std::function<void(GatheringState state)> callback) {
	mGatheringStateChangeCallback = callback;
}

bool PeerConnection::hasMedia() const {
	auto local = localDescription();
	auto remote = remoteDescription();
	return (local && local->hasMedia()) || (remote && remote->hasMedia());
}

void PeerConnection::sendMedia(const binary &packet) {
	outgoingMedia(make_message(packet.begin(), packet.end(), Message::Binary));
}

void PeerConnection::send(const byte *packet, size_t size) {
	outgoingMedia(make_message(packet, packet + size, Message::Binary));
}

void PeerConnection::onMedia(std::function<void(const binary &packet)> callback) {
	mMediaCallback = callback;
}

void PeerConnection::outgoingMedia(message_ptr message) {
	if (!hasMedia())
		throw std::runtime_error("PeerConnection has no media support");

#if RTC_ENABLE_MEDIA
	auto transport = std::atomic_load(&mDtlsTransport);
	if (!transport)
		throw std::runtime_error("PeerConnection is not open");

	std::dynamic_pointer_cast<DtlsSrtpTransport>(transport)->send(message);
#else
	PLOG_WARNING << "Ignoring sent media (not compiled with SRTP support)";
#endif
}

shared_ptr<IceTransport> PeerConnection::initIceTransport(Description::Role role) {
	try {
		if (auto transport = std::atomic_load(&mIceTransport))
			return transport;

		auto transport = std::make_shared<IceTransport>(
		    mConfig, role, weak_bind(&PeerConnection::processLocalCandidate, this, _1),
		    [this, weak_this = weak_from_this()](IceTransport::State state) {
			    auto shared_this = weak_this.lock();
			    if (!shared_this)
				    return;
			    switch (state) {
			    case IceTransport::State::Connecting:
				    changeState(State::Connecting);
				    break;
			    case IceTransport::State::Failed:
				    changeState(State::Failed);
				    break;
			    case IceTransport::State::Connected:
				    initDtlsTransport();
				    break;
			    case IceTransport::State::Disconnected:
				    changeState(State::Disconnected);
				    break;
			    default:
				    // Ignore
				    break;
			    }
		    },
		    [this, weak_this = weak_from_this()](IceTransport::GatheringState state) {
			    auto shared_this = weak_this.lock();
			    if (!shared_this)
				    return;
			    switch (state) {
			    case IceTransport::GatheringState::InProgress:
				    changeGatheringState(GatheringState::InProgress);
				    break;
			    case IceTransport::GatheringState::Complete:
				    endLocalCandidates();
				    changeGatheringState(GatheringState::Complete);
				    break;
			    default:
				    // Ignore
				    break;
			    }
		    });

		std::atomic_store(&mIceTransport, transport);
		if (mState == State::Closed) {
			mIceTransport.reset();
			transport->stop();
			throw std::runtime_error("Connection is closed");
		}
		return transport;

	} catch (const std::exception &e) {
		PLOG_ERROR << e.what();
		changeState(State::Failed);
		throw std::runtime_error("ICE transport initialization failed");
	}
}

shared_ptr<DtlsTransport> PeerConnection::initDtlsTransport() {
	try {
		if (auto transport = std::atomic_load(&mDtlsTransport))
			return transport;

		auto certificate = mCertificate.get();
		auto lower = std::atomic_load(&mIceTransport);
<<<<<<< HEAD
		auto verifierCallback = weak_bind(&PeerConnection::checkFingerprint, this, _1);
		auto stateChangeCallback = [this,
		                            weak_this = weak_from_this()](DtlsTransport::State state) {
			switch (state) {
			case DtlsTransport::State::Connected:
				initSctpTransport();
				break;
			case DtlsTransport::State::Failed:
				changeState(State::Failed);
				break;
			case DtlsTransport::State::Disconnected:
				changeState(State::Disconnected);
				break;
			default:
				// Ignore
				break;
			}
		};

		shared_ptr<DtlsTransport> transport;
		if (hasMedia()) {
#if RTC_ENABLE_MEDIA
			PLOG_INFO << "This connection requires media support";

			// DTLS-SRTP
			transport = std::make_shared<DtlsSrtpTransport>(
			    lower, mCertificate, verifierCallback,
			    std::bind(&PeerConnection::forwardMedia, this, _1), stateChangeCallback);
#else
			PLOG_WARNING << "Ignoring media support (not compiled with SRTP support)";
#endif
		}

		if (!transport) {
			// DTLS only
			transport = std::make_shared<DtlsTransport>(lower, mCertificate, verifierCallback,
			                                            stateChangeCallback);
		}
=======
		auto transport = std::make_shared<DtlsTransport>(
		    lower, certificate, weak_bind(&PeerConnection::checkFingerprint, this, _1),
		    [this, weak_this = weak_from_this()](DtlsTransport::State state) {
			    auto shared_this = weak_this.lock();
			    if (!shared_this)
				    return;
			    switch (state) {
			    case DtlsTransport::State::Connected:
				    initSctpTransport();
				    break;
			    case DtlsTransport::State::Failed:
				    changeState(State::Failed);
				    break;
			    case DtlsTransport::State::Disconnected:
				    changeState(State::Disconnected);
				    break;
			    default:
				    // Ignore
				    break;
			    }
		    });
>>>>>>> d0a1b2c7

		std::atomic_store(&mDtlsTransport, transport);
		if (mState == State::Closed) {
			mDtlsTransport.reset();
			transport->stop();
			throw std::runtime_error("Connection is closed");
		}
		return transport;

	} catch (const std::exception &e) {
		PLOG_ERROR << e.what();
		changeState(State::Failed);
		throw std::runtime_error("DTLS transport initialization failed");
	}
}

shared_ptr<SctpTransport> PeerConnection::initSctpTransport() {
	try {
		if (auto transport = std::atomic_load(&mSctpTransport))
			return transport;

		uint16_t sctpPort = remoteDescription()->sctpPort().value_or(DEFAULT_SCTP_PORT);
		auto lower = std::atomic_load(&mDtlsTransport);
		auto transport = std::make_shared<SctpTransport>(
		    lower, sctpPort, weak_bind(&PeerConnection::forwardMessage, this, _1),
		    weak_bind(&PeerConnection::forwardBufferedAmount, this, _1, _2),
		    [this, weak_this = weak_from_this()](SctpTransport::State state) {
			    auto shared_this = weak_this.lock();
			    if (!shared_this)
				    return;
			    switch (state) {
			    case SctpTransport::State::Connected:
				    changeState(State::Connected);
				    openDataChannels();
				    break;
			    case SctpTransport::State::Failed:
				    LOG_WARNING << "SCTP transport failed";
				    remoteCloseDataChannels();
#if RTC_ENABLE_MEDIA
				    // Ignore SCTP failure if media is present
				    if (!hasMedia())
					    changeState(State::Failed);
#else
				    changeState(State::Failed);
#endif
				    break;
			    case SctpTransport::State::Disconnected:
				    remoteCloseDataChannels();
				    changeState(State::Disconnected);
				    break;
			    default:
				    // Ignore
				    break;
			    }
		    });

		std::atomic_store(&mSctpTransport, transport);
		if (mState == State::Closed) {
			mSctpTransport.reset();
			transport->stop();
			throw std::runtime_error("Connection is closed");
		}
		return transport;

	} catch (const std::exception &e) {
		PLOG_ERROR << e.what();
		changeState(State::Failed);
		throw std::runtime_error("SCTP transport initialization failed");
	}
}

void PeerConnection::closeTransports() {
	PLOG_VERBOSE << "Closing transports";

	// Change state to sink state Closed to block init methods
	changeState(State::Closed);

	// Reset callbacks now that state is changed
	resetCallbacks();

	// Pass the references to a thread, allowing to terminate a transport from its own thread
	auto sctp = std::atomic_exchange(&mSctpTransport, decltype(mSctpTransport)(nullptr));
	auto dtls = std::atomic_exchange(&mDtlsTransport, decltype(mDtlsTransport)(nullptr));
	auto ice = std::atomic_exchange(&mIceTransport, decltype(mIceTransport)(nullptr));
	if (sctp || dtls || ice) {
		std::thread t([sctp, dtls, ice, token = mInitToken]() mutable {
			if (sctp)
				sctp->stop();
			if (dtls)
				dtls->stop();
			if (ice)
				ice->stop();

			sctp.reset();
			dtls.reset();
			ice.reset();
		});
		t.detach();
	}
}

void PeerConnection::endLocalCandidates() {
	std::lock_guard lock(mLocalDescriptionMutex);
	if (mLocalDescription)
		mLocalDescription->endCandidates();
}

bool PeerConnection::checkFingerprint(const std::string &fingerprint) const {
	std::lock_guard lock(mRemoteDescriptionMutex);
	if (auto expectedFingerprint =
	        mRemoteDescription ? mRemoteDescription->fingerprint() : nullopt) {
		return *expectedFingerprint == fingerprint;
	}
	return false;
}

void PeerConnection::forwardMessage(message_ptr message) {
	if (!message) {
		remoteCloseDataChannels();
		return;
	}

	auto channel = findDataChannel(message->stream);

	auto iceTransport = std::atomic_load(&mIceTransport);
	auto sctpTransport = std::atomic_load(&mSctpTransport);
	if (!iceTransport || !sctpTransport)
		return;

	if (!channel) {
		const byte dataChannelOpenMessage{0x03};
		unsigned int remoteParity = (iceTransport->role() == Description::Role::Active) ? 1 : 0;
		if (message->type == Message::Control && *message->data() == dataChannelOpenMessage &&
		    message->stream % 2 == remoteParity) {
			channel =
			    std::make_shared<DataChannel>(shared_from_this(), sctpTransport, message->stream);
			channel->onOpen(weak_bind(&PeerConnection::triggerDataChannel, this,
			                          weak_ptr<DataChannel>{channel}));
			mDataChannels.insert(std::make_pair(message->stream, channel));
		} else {
			// Invalid, close the DataChannel
			sctpTransport->close(message->stream);
			return;
		}
	}

	channel->incoming(message);
}

void PeerConnection::forwardMedia(message_ptr message) {
	if (message)
		mMediaCallback(*message);
}

void PeerConnection::forwardBufferedAmount(uint16_t stream, size_t amount) {
	if (auto channel = findDataChannel(stream))
		channel->triggerBufferedAmount(amount);
}

shared_ptr<DataChannel> PeerConnection::emplaceDataChannel(Description::Role role,
                                                           const string &label,
                                                           const string &protocol,
                                                           const Reliability &reliability) {
	// The active side must use streams with even identifiers, whereas the passive side must use
	// streams with odd identifiers.
	// See https://tools.ietf.org/html/draft-ietf-rtcweb-data-protocol-09#section-6
	std::unique_lock lock(mDataChannelsMutex); // we are going to emplace
	unsigned int stream = (role == Description::Role::Active) ? 0 : 1;
	while (mDataChannels.find(stream) != mDataChannels.end()) {
		stream += 2;
		if (stream >= 65535)
			throw std::runtime_error("Too many DataChannels");
	}
	auto channel =
	    std::make_shared<DataChannel>(shared_from_this(), stream, label, protocol, reliability);
	mDataChannels.emplace(std::make_pair(stream, channel));
	return channel;
}

shared_ptr<DataChannel> PeerConnection::findDataChannel(uint16_t stream) {
	std::shared_lock lock(mDataChannelsMutex); // read-only
	if (auto it = mDataChannels.find(stream); it != mDataChannels.end())
		if (auto channel = it->second.lock())
			return channel;

	return nullptr;
}

void PeerConnection::iterateDataChannels(
    std::function<void(shared_ptr<DataChannel> channel)> func) {
	// Iterate
	{
		std::shared_lock lock(mDataChannelsMutex); // read-only
		auto it = mDataChannels.begin();
		while (it != mDataChannels.end()) {
			auto channel = it->second.lock();
			if (channel && !channel->isClosed())
				func(channel);

			++it;
		}
	}

	// Cleanup
	{
		std::unique_lock lock(mDataChannelsMutex); // we are going to erase
		auto it = mDataChannels.begin();
		while (it != mDataChannels.end()) {
			if (!it->second.lock()) {
				it = mDataChannels.erase(it);
				continue;
			}

			++it;
		}
	}
}

void PeerConnection::openDataChannels() {
	if (auto transport = std::atomic_load(&mSctpTransport))
		iterateDataChannels([&](shared_ptr<DataChannel> channel) { channel->open(transport); });
}

void PeerConnection::closeDataChannels() {
	iterateDataChannels([&](shared_ptr<DataChannel> channel) { channel->close(); });
}

void PeerConnection::remoteCloseDataChannels() {
	iterateDataChannels([&](shared_ptr<DataChannel> channel) { channel->remoteClose(); });
}

void PeerConnection::processLocalDescription(Description description) {
	std::optional<uint16_t> remoteSctpPort;
	if (auto remote = remoteDescription())
		remoteSctpPort = remote->sctpPort();

	auto certificate = mCertificate.get(); // wait for certificate if not ready

	std::lock_guard lock(mLocalDescriptionMutex);
	mLocalDescription.emplace(std::move(description));
	mLocalDescription->setFingerprint(certificate->fingerprint());
	mLocalDescription->setSctpPort(remoteSctpPort.value_or(DEFAULT_SCTP_PORT));
	mLocalDescription->setMaxMessageSize(LOCAL_MAX_MESSAGE_SIZE);

	mLocalDescriptionCallback(*mLocalDescription);
}

void PeerConnection::processLocalCandidate(Candidate candidate) {
	std::lock_guard lock(mLocalDescriptionMutex);
	if (!mLocalDescription)
		throw std::logic_error("Got a local candidate without local description");

	mLocalDescription->addCandidate(candidate);

	mLocalCandidateCallback(candidate);
}

void PeerConnection::triggerDataChannel(weak_ptr<DataChannel> weakDataChannel) {
	auto dataChannel = weakDataChannel.lock();
	if (!dataChannel)
		return;

	mDataChannelCallback(dataChannel);
}

bool PeerConnection::changeState(State state) {
	State current;
	do {
		current = mState.load();
		if (current == state)
			return true;
		if (current == State::Closed)
			return false;

	} while (!mState.compare_exchange_weak(current, state));

	mStateChangeCallback(state);
	return true;
}

bool PeerConnection::changeGatheringState(GatheringState state) {
	if (mGatheringState.exchange(state) != state)
		mGatheringStateChangeCallback(state);
	return true;
}

void PeerConnection::resetCallbacks() {
	// Unregister all callbacks
	mDataChannelCallback = nullptr;
	mLocalDescriptionCallback = nullptr;
	mLocalCandidateCallback = nullptr;
	mStateChangeCallback = nullptr;
	mGatheringStateChangeCallback = nullptr;
}

bool PeerConnection::getSelectedCandidatePair(CandidateInfo *local, CandidateInfo *remote) {
#if not USE_JUICE
	auto iceTransport = std::atomic_load(&mIceTransport);
	return iceTransport->getSelectedCandidatePair(local, remote);
#else
	PLOG_WARNING << "getSelectedCandidatePair is not implemented for libjuice";
	return false;
#endif
}

void PeerConnection::clearStats() {
	auto sctpTransport = std::atomic_load(&mSctpTransport);
	if (sctpTransport)
		return sctpTransport->clearStats();
}

size_t PeerConnection::bytesSent() {
	auto sctpTransport = std::atomic_load(&mSctpTransport);
	if (sctpTransport)
		return sctpTransport->bytesSent();
	return 0;
}

size_t PeerConnection::bytesReceived() {
	auto sctpTransport = std::atomic_load(&mSctpTransport);
	if (sctpTransport)
		return sctpTransport->bytesReceived();
	return 0;
}

std::optional<std::chrono::milliseconds> PeerConnection::rtt() {
	auto sctpTransport = std::atomic_load(&mSctpTransport);
	if (sctpTransport)
		return sctpTransport->rtt();
	PLOG_WARNING << "Could not load sctpTransport";
	return std::nullopt;
}

} // namespace rtc

std::ostream &operator<<(std::ostream &out, const rtc::PeerConnection::State &state) {
	using State = rtc::PeerConnection::State;
	std::string str;
	switch (state) {
	case State::New:
		str = "new";
		break;
	case State::Connecting:
		str = "connecting";
		break;
	case State::Connected:
		str = "connected";
		break;
	case State::Disconnected:
		str = "disconnected";
		break;
	case State::Failed:
		str = "failed";
		break;
	case State::Closed:
		str = "closed";
		break;
	default:
		str = "unknown";
		break;
	}
	return out << str;
}

std::ostream &operator<<(std::ostream &out, const rtc::PeerConnection::GatheringState &state) {
	using GatheringState = rtc::PeerConnection::GatheringState;
	std::string str;
	switch (state) {
	case GatheringState::New:
		str = "new";
		break;
	case GatheringState::InProgress:
		str = "in_progress";
		break;
	case GatheringState::Complete:
		str = "complete";
		break;
	default:
		str = "unknown";
		break;
	}
	return out << str;
}<|MERGE_RESOLUTION|>--- conflicted
+++ resolved
@@ -313,10 +313,13 @@
 
 		auto certificate = mCertificate.get();
 		auto lower = std::atomic_load(&mIceTransport);
-<<<<<<< HEAD
 		auto verifierCallback = weak_bind(&PeerConnection::checkFingerprint, this, _1);
 		auto stateChangeCallback = [this,
 		                            weak_this = weak_from_this()](DtlsTransport::State state) {
+			auto shared_this = weak_this.lock();
+			if (!shared_this)
+				return;
+
 			switch (state) {
 			case DtlsTransport::State::Connected:
 				initSctpTransport();
@@ -340,7 +343,7 @@
 
 			// DTLS-SRTP
 			transport = std::make_shared<DtlsSrtpTransport>(
-			    lower, mCertificate, verifierCallback,
+			    lower, certificate, verifierCallback,
 			    std::bind(&PeerConnection::forwardMedia, this, _1), stateChangeCallback);
 #else
 			PLOG_WARNING << "Ignoring media support (not compiled with SRTP support)";
@@ -349,32 +352,9 @@
 
 		if (!transport) {
 			// DTLS only
-			transport = std::make_shared<DtlsTransport>(lower, mCertificate, verifierCallback,
+			transport = std::make_shared<DtlsTransport>(lower, certificate, verifierCallback,
 			                                            stateChangeCallback);
 		}
-=======
-		auto transport = std::make_shared<DtlsTransport>(
-		    lower, certificate, weak_bind(&PeerConnection::checkFingerprint, this, _1),
-		    [this, weak_this = weak_from_this()](DtlsTransport::State state) {
-			    auto shared_this = weak_this.lock();
-			    if (!shared_this)
-				    return;
-			    switch (state) {
-			    case DtlsTransport::State::Connected:
-				    initSctpTransport();
-				    break;
-			    case DtlsTransport::State::Failed:
-				    changeState(State::Failed);
-				    break;
-			    case DtlsTransport::State::Disconnected:
-				    changeState(State::Disconnected);
-				    break;
-			    default:
-				    // Ignore
-				    break;
-			    }
-		    });
->>>>>>> d0a1b2c7
 
 		std::atomic_store(&mDtlsTransport, transport);
 		if (mState == State::Closed) {
