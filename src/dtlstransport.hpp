--- conflicted
+++ resolved
@@ -55,13 +55,9 @@
 	virtual void postHandshake();
 	void runRecvLoop();
 
-<<<<<<< HEAD
-	const std::shared_ptr<Certificate> mCertificate;
+	const certificate_ptr mCertificate;
 	const verifier_callback mVerifierCallback;
 	const bool mIsClient;
-=======
-	const certificate_ptr mCertificate;
->>>>>>> d0a1b2c7
 
 	Queue<message_ptr> mIncomingQueue;
 	std::thread mRecvThread;
