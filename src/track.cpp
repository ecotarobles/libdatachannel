--- conflicted
+++ resolved
@@ -32,16 +32,12 @@
 
 Description::Media Track::description() const { return mMediaDescription; }
 
-<<<<<<< HEAD
-void Track::replaceSSRC(SSRC oldSSRC, SSRC ssrc, std::string cname) {
-    mMediaDescription.replaceSSRC(oldSSRC, ssrc, cname);
-=======
+
 void Track::setDescription(Description::Media description) {
 	if(description.mid() != mMediaDescription.mid())
 		throw std::logic_error("Media description mid does not match track mid");
 
 	mMediaDescription = std::move(description);
->>>>>>> a88c2dd1
 }
 
 void Track::close() {
