--- conflicted
+++ resolved
@@ -147,7 +147,6 @@
 void Track::setRtcpHandler(std::shared_ptr<RtcpHandler> handler) {
 	mRtcpHandler = std::move(handler);
 	if (mRtcpHandler) {
-<<<<<<< HEAD
 		mRtcpHandler->onOutgoing([&](const rtc::message_ptr& message) {
 		#if RTC_ENABLE_MEDIA
 			auto transport = mDtlsSrtpTransport.lock();
@@ -161,21 +160,6 @@
 		#endif
 		});
 	}
-=======
-        mRtcpHandler->onOutgoing([&](const rtc::message_ptr& message) {
-            #if RTC_ENABLE_MEDIA
-                    auto transport = mDtlsSrtpTransport.lock();
-                    if (!transport)
-                        throw std::runtime_error("Track transport is not open");
-
-                    return transport->sendMedia(message);
-            #else
-                    PLOG_WARNING << "Ignoring track send (not compiled with SRTP support)";
-                return false;
-            #endif
-        });
-    }
->>>>>>> 97e23d00
 }
 
 bool Track::requestKeyframe() {
